pillow
matplotlib
pytest
<<<<<<< HEAD
fonttools>=4.43.0 # not directly required, pinned by Snyk to avoid a vulnerability
=======
numpy>=1.22.2 # not directly required, pinned by Snyk to avoid a vulnerability
>>>>>>> 4b097c3f
<|MERGE_RESOLUTION|>--- conflicted
+++ resolved
@@ -1,8 +1,5 @@
 pillow
 matplotlib
 pytest
-<<<<<<< HEAD
 fonttools>=4.43.0 # not directly required, pinned by Snyk to avoid a vulnerability
-=======
-numpy>=1.22.2 # not directly required, pinned by Snyk to avoid a vulnerability
->>>>>>> 4b097c3f
+numpy>=1.22.2 # not directly required, pinned by Snyk to avoid a vulnerability