import struct

import numpy as np
import segyio
from segyio import _segyio

from openzgy.api import ZgyReader
from .loader import ZgyLoader

class SeismicReader:
    def __init__(self, filename):
        self._filename = filename
        self.filehandle = ZgyReader(self._filename)
        self.loader = ZgyLoader(self.filehandle)

        self.n_ilines, self.n_xlines, self.n_samples = self.filehandle.size
        self.tracecount = self.n_xlines * self.n_ilines

<<<<<<< HEAD
        self.ilines = self.get_haxis(0)
        self.xlines = self.get_haxis(1)
=======
        self.ilines = np.arange(int(self.filehandle.annotstart[0]),
                                int(self.filehandle.annotstart[0]+self.n_ilines*self.filehandle.annotinc[0]),
                                int(self.filehandle.annotinc[0]), dtype=np.intc)

        self.xlines = np.arange(int(self.filehandle.annotstart[1]),
                                int(self.filehandle.annotstart[1]+self.n_xlines*self.filehandle.annotinc[1]),
                                int(self.filehandle.annotinc[1]), dtype=np.intc)

>>>>>>> 3cd87948
        self.samples = np.arange(self.filehandle.zstart,
                                 self.filehandle.zstart+self.n_samples*self.filehandle.zinc,
                                 self.filehandle.zinc)

        self.easting_inc_il = (self.filehandle.corners[1][0] - self.filehandle.corners[0][0]) / (self.filehandle.size[0] - 1)
        self.northing_inc_il = (self.filehandle.corners[1][1] - self.filehandle.corners[0][1]) / (self.filehandle.size[0] - 1)
        self.easting_inc_xl = (self.filehandle.corners[2][0] - self.filehandle.corners[0][0]) / (self.filehandle.size[1] - 1)
        self.northing_inc_xl = (self.filehandle.corners[2][1] - self.filehandle.corners[0][1]) / (self.filehandle.size[1] - 1)

        self.corners = self.filehandle.corners
        self.annotstart = self.filehandle.annotstart
        self.annotinc = self.filehandle.annotinc
        self.zinc = self.filehandle.zinc

    def __enter__(self):
        return self

    def __exit__(self, exc_type, exc_val, exc_tb):
        self.filehandle.close()

    @staticmethod
    def coord_to_index(coord, coords, include_stop=False):
        try:
            index = np.where(coords == coord)[0][0]
        except:
            if include_stop and (coord == coords[-1] + (coords[-1] - coords[-2])):
                return len(coords)
            raise IndexError("Coordinate {} not in axis".format(coord))
        return index

    def get_haxis(self, idx):
        return np.arange(int(self.filehandle.annotstart[idx]),
                         int(self.filehandle.annotstart[idx]+self.filehandle.size[idx]*self.filehandle.annotinc[0]),
                         int(self.filehandle.annotinc[idx]))

    def read_inline_number(self, il_no):
        """Reads one inline from ZGY file

        Parameters
        ----------
        il_no : int
            The inline number

        Returns
        -------
        inline : numpy.ndarray of float32, shape: (n_xlines, n_samples)
            The specified inline, decompressed
        """
        return self.read_inline(self.coord_to_index(il_no, self.ilines))

    def read_inline(self, il_idx):
        """Reads one inline from ZGY file

        Parameters
        ----------
        il_id : int
            The ordinal number of the inline in the file

        Returns
        -------
        inline : numpy.ndarray of float32, shape: (n_xlines, n_samples)
            The specified inline, decompressed
        """
        return self.loader.load_inline_chunk(64*(il_idx//64))[il_idx%64, :, :].copy()


    def read_crossline_number(self, xl_no):
        """Reads one crossline from ZGY file

        Parameters
        ----------
        xl_no : int
            The crossline number

        Returns
        -------
        crossline : numpy.ndarray of float32, shape: (n_ilines, n_samples)
            The specified crossline, decompressed
        """
        return self.read_crossline(self.coord_to_index(xl_no, self.xlines))

    def read_crossline(self, xl_idx):
        """Reads one crossline from ZGY file

        Parameters
        ----------
        xl_id : int
            The ordinal number of the crossline in the file

        Returns
        -------
        crossline : numpy.ndarray of float32, shape: (n_ilines, n_samples)
            The specified crossline, decompressed
        """
        return self.loader.load_crossline_chunk(64 * (xl_idx // 64))[:, xl_idx % 64, :].copy()


    def read_zslice_coord(self, samp_no):
        """Reads one zslice from ZGY file (time or depth, depending on file contents)

        Parameters
        ----------
        zslice_no : int
            The sample time/depth to return a zslice from

        Returns
        -------
        zslice : numpy.ndarray of float32, shape: (n_ilines, n_xlines)
            The specified zslice (time or depth, depending on file contents), decompressed
        """
        return self.read_zslice(self.coord_to_index(samp_no, self.samples))

    def read_zslice(self, z_idx):
        """Reads one zslice from ZGY file (time or depth, depending on file contents)

        Parameters
        ----------
        zslice_id : int
            The ordinal number of the zslice in the file

        Returns
        -------
        zslice : numpy.ndarray of float32, shape: (n_ilines, n_xlines)
            The specified zslice (time or depth, depending on file contents), decompressed
        """
        return self.loader.load_zslice_chunk(64 * (z_idx // 64))[:, :, z_idx % 64].copy()


    def read_subvolume(self, min_il, max_il, min_xl, max_xl, min_z, max_z):
        """Reads a sub-volume from ZGY file

        Parameters
        ----------
        min_il : int
            The index of the first inline to get from the cube. Use 0 to for the first inline in the cube
        max_il : int
            The index of the last inline to get, non inclusive. To get one inline, use max_il = min_il + 1

        min_xl : int
            The index of the first crossline to get from the cube. Use 0 for the first crossline in the cube
        max_xl : int
            The index of the last crossline to get, non inclusive. To get one crossline, use max_xl = min_xl + 1

        min_z : int
            The index of the first time sample to get from the cube. Use 0 for the first time sample in the cube
        max_z : int
            The index of the last time sample to get, non inclusive. To get one time sample, use max_z = min_z + 1

        access_padding : bool, optional
            Functions which manage voxels used for padding themselves may relax bounds-checking to padded dimensions

        Returns
        -------
        subvolume : numpy.ndarray of float32, shape (max_il - min_il, max_xl - min_xl, max_z - min_z)
            The specified subvolume, decompressed
        """
        buf = np.zeros((max_il-min_il, max_xl-min_xl, max_z-min_z), dtype=np.float32)
        self.filehandle.read((min_il, min_xl, min_z), buf)
        return buf


    def read_volume(self):
        """Reads the whole volume from ZGY file

        Returns
        -------
        volume : numpy.ndarray of float32, shape (n_ilines, n_xline, n_samples)
            The whole volume, decompressed
        """
        return self.read_subvolume(0, self.n_ilines,
                                   0, self.n_xlines,
                                   0, self.n_samples)


    def get_trace(self, index):
        """Reads one trace from ZGY file

        Parameters
        ----------
        index : int
            The ordinal number of the trace in the file

        Returns
        -------
        trace : numpy.ndarray of float32, shape (n_samples)
            A single trace, decompressed
        """
        if not 0 <= index < self.n_ilines * self.n_xlines:
            raise IndexError("Index {} is out of range, total traces is {}".format(index, self.n_ilines * self.n_xlines))

        il, xl = index // self.n_xlines, index % self.n_xlines
        return self.loader.load_trace_chunk(64*(il//64), 64*(xl//64))[il%64, xl%64, :].copy()



    def gen_trace_header(self, index):
        """Generates one trace header from ZGY file,
        note that only a few SEG-Y header values can be
        recovered from ZGY files: TRACE_SAMPLE_COUNT, TRACE_SAMPLE_INTERVAL, CDP_X, CDP_Y, INLINE_3D, CROSSLINE_3D

        Parameters
        ----------
        index : int
            The ordinal number of the trace header in the file

        Returns
        -------
        header : dict
            A single header as a dictionary of headerword-value pairs
        """
        if not 0 <= index < self.n_ilines * self.n_xlines:
            raise IndexError(self.range_error.format(index, 0, self.tracecount))

        xl_coord, il_coord = index % self.n_xlines, index // self.n_xlines

        header = bytearray(240)
        header[180:184] = struct.pack(">I", int(round(100.0 * (self.corners[0][0] + il_coord * self.easting_inc_il + xl_coord * self.easting_inc_xl)))) # CDP_X
        header[184:188] = struct.pack(">I", int(round(100.0 * (self.corners[0][1] + il_coord * self.northing_inc_il + xl_coord * self.northing_inc_xl)))) # CDP_Y
        header[188:192] = struct.pack(">I", int(self.annotstart[0] + il_coord * self.annotinc[0])) # INLINE_3D
        header[192:196] = struct.pack(">I", int(self.annotstart[1] + xl_coord * self.annotinc[1])) # CROSSLINE_3D

        header[114:116] = struct.pack(">H", self.n_samples) # Samples per trace
        header[116:118] = struct.pack(">H", int(self.zinc * 1000)) # Sample interval (μs/m)

        return segyio.segy.Field(header, kind='trace')


# Copyright 2021, Equinor
#
# Licensed under the Apache License, Version 2.0 (the "License");
# you may not use this file except in compliance with the License.
# You may obtain a copy of the License at
#
#      http://www.apache.org/licenses/LICENSE-2.0
#
# Unless required by applicable law or agreed to in writing, software
# distributed under the License is distributed on an "AS IS" BASIS,
# WITHOUT WARRANTIES OR CONDITIONS OF ANY KIND, either express or implied.
# See the License for the specific language governing permissions and
# limitations under the License.<|MERGE_RESOLUTION|>--- conflicted
+++ resolved
@@ -16,19 +16,9 @@
         self.n_ilines, self.n_xlines, self.n_samples = self.filehandle.size
         self.tracecount = self.n_xlines * self.n_ilines
 
-<<<<<<< HEAD
         self.ilines = self.get_haxis(0)
         self.xlines = self.get_haxis(1)
-=======
-        self.ilines = np.arange(int(self.filehandle.annotstart[0]),
-                                int(self.filehandle.annotstart[0]+self.n_ilines*self.filehandle.annotinc[0]),
-                                int(self.filehandle.annotinc[0]), dtype=np.intc)
-
-        self.xlines = np.arange(int(self.filehandle.annotstart[1]),
-                                int(self.filehandle.annotstart[1]+self.n_xlines*self.filehandle.annotinc[1]),
-                                int(self.filehandle.annotinc[1]), dtype=np.intc)
-
->>>>>>> 3cd87948
+
         self.samples = np.arange(self.filehandle.zstart,
                                  self.filehandle.zstart+self.n_samples*self.filehandle.zinc,
                                  self.filehandle.zinc)
@@ -62,7 +52,7 @@
     def get_haxis(self, idx):
         return np.arange(int(self.filehandle.annotstart[idx]),
                          int(self.filehandle.annotstart[idx]+self.filehandle.size[idx]*self.filehandle.annotinc[0]),
-                         int(self.filehandle.annotinc[idx]))
+                         int(self.filehandle.annotinc[idx]), dtype=np.intc)
 
     def read_inline_number(self, il_no):
         """Reads one inline from ZGY file
